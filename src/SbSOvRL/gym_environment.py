--- conflicted
+++ resolved
@@ -1,29 +1,3 @@
-<<<<<<< HEAD
-import gym
-from gym import spaces
-from typing import Dict, Any, Tuple, Union, List
-
-
-class GymEnvironment(gym.Env):
-    metadata = {'render.modes': ['mesh']}
-
-    def __init__(self, action_space, observation_space) -> None:
-        super().__init__()
-        self.action_space = action_space
-        self.observation_space = observation_space
-
-    def step(self, action: Union[int,List[float]]) -> Tuple[Any, float, bool, Dict[str, Any]]:
-        pass
-
-    def reset(self) -> Any:
-        pass
-
-    def render(self, mode: str = "mesh") -> None:
-        pass
-
-    def close(self) -> None:
-        pass
-=======
 """
 The gym environment is a class that incorporates the interface requirements set out by the OpenAI gym library for Reinforcement Learning environment. This standart is very commonly used in python based Reinforcement Learning applications and most python libraries supplying Reinforcement Learning agents can use this interface. 
 
@@ -60,5 +34,4 @@
         pass
 
     def close(self) -> None:
-        pass
->>>>>>> 2b1cb1f0
+        pass